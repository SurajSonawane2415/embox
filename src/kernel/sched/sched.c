--- conflicted
+++ resolved
@@ -19,6 +19,7 @@
 
 #include <assert.h>
 #include <errno.h>
+#include <sched.h>
 #include <time.h>
 
 #include <hal/context.h>
@@ -34,18 +35,7 @@
 
 #include <profiler/tracing/trace.h>
 
-<<<<<<< HEAD
-=======
-#include <embox/unit.h>
-
-#include <kernel/sched.h>
-
-#include <sched.h>
-
-
-
-
->>>>>>> 68ffff02
+
 static void post_switch_if(int condition);
 
 static void sched_switch(void);
