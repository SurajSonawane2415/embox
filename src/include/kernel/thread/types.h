--- conflicted
+++ resolved
@@ -18,11 +18,8 @@
 #include <kernel/thread/thread_stack.h>
 #include <kernel/thread/thread_local.h>
 #include <kernel/thread/thread_cancel.h>
-<<<<<<< HEAD
 #include <kernel/runnable/runnable.h>
-=======
 #include <kernel/sched/waitq.h>
->>>>>>> 8bbe2711
 
 #include <util/dlist.h>
 
@@ -46,14 +43,9 @@
 struct task;
 
 struct thread {
-<<<<<<< HEAD
 	/* runnable member HAVE TO be first. Please, do NOT move!*/
 	struct runnable    runnable;     /**< Runnable interface for scheduler */
-
-	thread_state_t     state;        /**< Current state. */
-=======
-	unsigned int       state;          /**< Current state. */
->>>>>>> 8bbe2711
+	unsigned int       state;        /**< Current state. */
 
 	struct context     context;      /**< Architecture-dependent CPU state. */
 
@@ -73,23 +65,8 @@
 
 	struct wait_link   *wait_link;   /**< Hold data in waiting mode */
 
-<<<<<<< HEAD
-	struct wait_link   *wait_link;    /**< Hold data in waiting mode */
-=======
->>>>>>> 8bbe2711
 	struct sigstate    sigstate;     /**< Pending signal(s). */
 
-
-<<<<<<< HEAD
-
-/*	struct sched_attr  sched_attr; */  /**< Scheduler-private data. */
-
-/*	int                policy;    */   /**< Scheduling policy*/
-
-
-
-=======
->>>>>>> 8bbe2711
 	thread_local_t     local;
 	thread_cancel_t    cleanups;
 };
