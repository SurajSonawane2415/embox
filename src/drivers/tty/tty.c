/**
 * @file
 * @brief
 *
 * @date 08.02.13
 * @author Ilia Vaprol
 */

#include <stdint.h>
#include <ctype.h>
#include <util/array.h>
#include <drivers/tty.h>
#include <drivers/vt.h>


<<<<<<< HEAD

static void tty_scroll(struct tty *t, int32_t delta) {
	if (delta > 0) {
		t->ops->move(t, 0, delta, t->width, t->cur_y - delta, 0, 0);
		t->ops->clear(t, 0, t->cur_y - delta, t->width, delta);
		t->cur_y -= delta;
	} else {
=======
	if (!ops) {
		return;
	}

	t->ops->init(t);
	tty_clear(t);
}

void tty_scroll(struct tty *t, int32_t delta) {
	if (!t || !t->ops || !t->ops->move || !t->ops->clear) {
		return;
	}

	if (delta > 0) {
		t->ops->move(t, 0, delta, t->width, t->cur_y - delta, 0, 0);
		t->ops->clear(t, 0, t->cur_y - delta, t->width, delta);
	}
	else {
>>>>>>> 3e1b03da
		t->ops->move(t, 0, 0, t->width, t->cur_y + delta, 0, -delta);
		t->ops->clear(t, 0, 0, t->width, -delta);
	}
	t->cur_y -= delta;
	t->back_cy -= delta;
}

static void tty_clearxy(struct tty *t, int x, int y, int tx, int ty) {
	if (!t || !t->ops || !t->ops->clear) {
		return;
	}

	t->ops->clear(t, x, y, tx, ty);
}

<<<<<<< HEAD
static void tty_clear(struct tty *t) {
	t->ops->clear(t, 0, 0, t->width, t->height);
}

static void tty_cursor(struct tty *t) {
	t->ops->cursor(t, t->cur_x, t->cur_y);
=======
void tty_clear(struct tty *t) {
	tty_clearxy(t, 0, 0, t->width, t->height);
}

void tty_cursor(struct tty *t) {
	if (!t || !t->ops || !t->ops->cursor) {
		return;
	}
	t->ops->cursor(t, t->back_cx, t->back_cy);
	t->back_cx = t->cur_x;
	t->back_cy = t->cur_y;
>>>>>>> 3e1b03da
}

static int setup_cursor(struct tty *t, int x, int y) {
	t->cur_x = t->esc_args[1];
	if (t->cur_x) {
		--t->cur_x;
	}
	t->cur_y = t->esc_args[0];
	if (t->cur_y) {
		--t->cur_y;
	}
	if (t->cur_x >= t->width) {
		t->cur_x = t->width - 1;
	}
	if (t->cur_y >= t->height) {
		t->cur_y = t->height - 1;
	}
	return 0;
}

static int esc_seq_parse(struct tty *t, char ch) {
	switch (ch) {
	case 'f': /* Move cursor + blink cursor to location v,h */
	case 'H': /* Move cursor to screen location v,h */
		setup_cursor(t, t->esc_args[1], t->esc_args[0]);
		break;
	case 'm': /* color */
		break; /* TODO */
	case 'X': /* clear n characters */
		t->ops->clear(t, t->cur_x, t->cur_y, t->esc_args[0], 1);
		break;
	case 'K': /* Clear line from cursor right */
		switch (t->esc_args[0]) {
		default:
		case 0:
			t->ops->clear(t, t->cur_x, t->cur_y, t->width - t->cur_x, 1);
			break;
		case 1:
			t->ops->clear(t, 0, t->cur_y, t->cur_x, 1);
			break;
<<<<<<< HEAD
		case 2:
			t->ops->clear(t, 0, t->cur_y, t->width, 1);
			break;
		}
		break;
	case 'J': /* Clear screen from cursor */
		switch (t->esc_args[0]) {
		default:
		case 0:
			t->ops->clear(t, 0, t->cur_y, t->width, t->height - t->cur_y);
			break;
		case 1:
			t->ops->clear(t, 0, 0, t->width, t->cur_y);
=======
		case 'm': /* color */
			break; /* TODO */
		case 'X': /* clear n characters */
			tty_clearxy(t, t->cur_x, t->cur_y, t->esc_args[0], 1);
			break;
		case 'K': /* Clear line from cursor right */
			switch (t->esc_args[0]) {
			default:
			case 0:
				tty_clearxy(t, t->cur_x, t->cur_y, t->width - t->cur_x, 1);
				break;
			case 1:
				tty_clearxy(t, 0, t->cur_y, t->cur_x, 1);
				break;
			case 2:
				tty_clearxy(t, 0, t->cur_y, t->width, 1);
				break;
			}
			break;
		case 'J': /* Clear screen from cursor */
			switch (t->esc_args[0]) {
			default:
			case 0:
				tty_clearxy(t, 0, t->cur_y, t->width, t->height - t->cur_y);
				break;
			case 1:
				tty_clearxy(t, 0, 0, t->width, t->cur_y);
				break;
			case 2:
				tty_clearxy(t, 0, 0, t->width, t->height);
				break;
			}
>>>>>>> 3e1b03da
			break;
		case 2:
			t->ops->clear(t, 0, 0, t->width, t->height);
			break;
		}
		break;
	case 'D':
		t->cur_x -= t->esc_args[0];
		break;
	}
	t->esc_state = 0;
	return 0;
}

<<<<<<< HEAD
static int tty_esc_putc(struct tty *t, char ch) {
	if(ESC == ch) {
		t->esc_state = 1;
		return 0;
	}
	if (0 == t->esc_state) {
		return 1;
	}

	if (CSI == ch) {
		t->esc_args[0] = t->esc_args[1] = 0;
		t->esc_args_count = 0;
		return 0;
	}
	else if (ch == ';') {
		t->esc_args[++t->esc_args_count] = 0;
		return 0;
	} else if (isdigit(ch) && (t->esc_args_count < ARRAY_SIZE(t->esc_args))) {
		t->esc_args[t->esc_args_count] = t->esc_args[t->esc_args_count] * 10 + ch - '0';
		return 0;
=======
void tty_putc(struct tty *t, char ch) {
	if (!t || !t->ops || !t->ops->putc) {
		return;
	}

	if (t->esc_state) {
		tty_esc_putc(t, ch);
>>>>>>> 3e1b03da
	}
	else {
		return esc_seq_parse(t, ch);
	}
	return 0;
}

static inline void inc_line(struct tty *t) {
	++t->cur_y;
	if (t->cur_y >= t->height) {
		tty_scroll(t, t->cur_y - t->height + 1);
	}
}

void tty_putc(struct tty *t, char ch) {
	if(0 == tty_esc_putc(t, ch)) {
		tty_cursor(t);
		return;
	}
	switch (ch) {
	case '\n':
	case '\f': /* Form feed/clear screen*/
		t->cur_x = 0;
		inc_line(t);
		break;
	case '\r':
		t->cur_x = 0;
		break;
	case '\t':
		t->cur_x += 4;
		if (t->cur_x >= t->width) {
			inc_line(t);
			t->cur_x -= t->width;
		}
		break;
	case '\b': /* back space */
		if (t->cur_x != 0)
			--t->cur_x;
		break;

	default:
		if (t->cur_x >= t->width) {
			t->cur_x = 0;
<<<<<<< HEAD
			inc_line(t);
=======
			break;
		case 5: /* clear to end of line */
			tty_clearxy(t, t->cur_x, t->cur_y, t->width - t->cur_x - 1, 1);
			break;
		case 8: /* back space */
			if (t->cur_x != 0)
				--t->cur_x;
			break;
		default:
			if ((unsigned char)ch >= 32) {
				if (t->cur_x >= t->width) {
					t->cur_x = 0;
					++t->cur_y;
				}
				if (t->cur_y >= t->height) {
					tty_scroll(t, t->cur_y - t->height + 1);
				}
				t->ops->putc(t, ch == '\265' ? '\346' : ch, t->cur_x, t->cur_y);
				++t->cur_x;
			}
			break;
>>>>>>> 3e1b03da
		}

		t->ops->putc(t, ch, t->cur_x, t->cur_y);
		++t->cur_x;

		break;
	}

	tty_cursor(t);
}


void tty_init(struct tty *t, uint32_t width, uint32_t height,
		const struct tty_ops *ops, void *data) {
	t->cur_x = 0;
	t->cur_y = 0;
	t->width = width;
	t->height = height;
	t->ops = ops;
	t->data = data;

	t->ops->init(t);
	tty_clear(t);
}<|MERGE_RESOLUTION|>--- conflicted
+++ resolved
@@ -6,41 +6,21 @@
  * @author Ilia Vaprol
  */
 
-#include <stdint.h>
+#include <types.h>
 #include <ctype.h>
 #include <util/array.h>
 #include <drivers/tty.h>
 #include <drivers/vt.h>
 
-
-<<<<<<< HEAD
-
 static void tty_scroll(struct tty *t, int32_t delta) {
+	if (!t || !t->ops || !t->ops->move || !t->ops->clear) {
+		return;
+	}
+
 	if (delta > 0) {
 		t->ops->move(t, 0, delta, t->width, t->cur_y - delta, 0, 0);
 		t->ops->clear(t, 0, t->cur_y - delta, t->width, delta);
-		t->cur_y -= delta;
 	} else {
-=======
-	if (!ops) {
-		return;
-	}
-
-	t->ops->init(t);
-	tty_clear(t);
-}
-
-void tty_scroll(struct tty *t, int32_t delta) {
-	if (!t || !t->ops || !t->ops->move || !t->ops->clear) {
-		return;
-	}
-
-	if (delta > 0) {
-		t->ops->move(t, 0, delta, t->width, t->cur_y - delta, 0, 0);
-		t->ops->clear(t, 0, t->cur_y - delta, t->width, delta);
-	}
-	else {
->>>>>>> 3e1b03da
 		t->ops->move(t, 0, 0, t->width, t->cur_y + delta, 0, -delta);
 		t->ops->clear(t, 0, 0, t->width, -delta);
 	}
@@ -56,14 +36,6 @@
 	t->ops->clear(t, x, y, tx, ty);
 }
 
-<<<<<<< HEAD
-static void tty_clear(struct tty *t) {
-	t->ops->clear(t, 0, 0, t->width, t->height);
-}
-
-static void tty_cursor(struct tty *t) {
-	t->ops->cursor(t, t->cur_x, t->cur_y);
-=======
 void tty_clear(struct tty *t) {
 	tty_clearxy(t, 0, 0, t->width, t->height);
 }
@@ -75,7 +47,6 @@
 	t->ops->cursor(t, t->back_cx, t->back_cy);
 	t->back_cx = t->cur_x;
 	t->back_cy = t->cur_y;
->>>>>>> 3e1b03da
 }
 
 static int setup_cursor(struct tty *t, int x, int y) {
@@ -105,20 +76,19 @@
 	case 'm': /* color */
 		break; /* TODO */
 	case 'X': /* clear n characters */
-		t->ops->clear(t, t->cur_x, t->cur_y, t->esc_args[0], 1);
+		tty_clearxy(t, t->cur_x, t->cur_y, t->esc_args[0], 1);
 		break;
 	case 'K': /* Clear line from cursor right */
 		switch (t->esc_args[0]) {
 		default:
 		case 0:
-			t->ops->clear(t, t->cur_x, t->cur_y, t->width - t->cur_x, 1);
+			tty_clearxy(t, t->cur_x, t->cur_y, t->width - t->cur_x, 1);
 			break;
 		case 1:
-			t->ops->clear(t, 0, t->cur_y, t->cur_x, 1);
-			break;
-<<<<<<< HEAD
+			tty_clearxy(t, 0, t->cur_y, t->cur_x, 1);
+			break;
 		case 2:
-			t->ops->clear(t, 0, t->cur_y, t->width, 1);
+			tty_clearxy(t, 0, t->cur_y, t->width, 1);
 			break;
 		}
 		break;
@@ -126,47 +96,13 @@
 		switch (t->esc_args[0]) {
 		default:
 		case 0:
-			t->ops->clear(t, 0, t->cur_y, t->width, t->height - t->cur_y);
+			tty_clearxy(t, 0, t->cur_y, t->width, t->height - t->cur_y);
 			break;
 		case 1:
-			t->ops->clear(t, 0, 0, t->width, t->cur_y);
-=======
-		case 'm': /* color */
-			break; /* TODO */
-		case 'X': /* clear n characters */
-			tty_clearxy(t, t->cur_x, t->cur_y, t->esc_args[0], 1);
-			break;
-		case 'K': /* Clear line from cursor right */
-			switch (t->esc_args[0]) {
-			default:
-			case 0:
-				tty_clearxy(t, t->cur_x, t->cur_y, t->width - t->cur_x, 1);
-				break;
-			case 1:
-				tty_clearxy(t, 0, t->cur_y, t->cur_x, 1);
-				break;
-			case 2:
-				tty_clearxy(t, 0, t->cur_y, t->width, 1);
-				break;
-			}
-			break;
-		case 'J': /* Clear screen from cursor */
-			switch (t->esc_args[0]) {
-			default:
-			case 0:
-				tty_clearxy(t, 0, t->cur_y, t->width, t->height - t->cur_y);
-				break;
-			case 1:
-				tty_clearxy(t, 0, 0, t->width, t->cur_y);
-				break;
-			case 2:
-				tty_clearxy(t, 0, 0, t->width, t->height);
-				break;
-			}
->>>>>>> 3e1b03da
+			tty_clearxy(t, 0, 0, t->width, t->cur_y);
 			break;
 		case 2:
-			t->ops->clear(t, 0, 0, t->width, t->height);
+			tty_clearxy(t, 0, 0, t->width, t->height);
 			break;
 		}
 		break;
@@ -178,7 +114,6 @@
 	return 0;
 }
 
-<<<<<<< HEAD
 static int tty_esc_putc(struct tty *t, char ch) {
 	if(ESC == ch) {
 		t->esc_state = 1;
@@ -199,15 +134,6 @@
 	} else if (isdigit(ch) && (t->esc_args_count < ARRAY_SIZE(t->esc_args))) {
 		t->esc_args[t->esc_args_count] = t->esc_args[t->esc_args_count] * 10 + ch - '0';
 		return 0;
-=======
-void tty_putc(struct tty *t, char ch) {
-	if (!t || !t->ops || !t->ops->putc) {
-		return;
-	}
-
-	if (t->esc_state) {
-		tty_esc_putc(t, ch);
->>>>>>> 3e1b03da
 	}
 	else {
 		return esc_seq_parse(t, ch);
@@ -223,6 +149,10 @@
 }
 
 void tty_putc(struct tty *t, char ch) {
+	if (!t || !t->ops || !t->ops->putc) {
+		return;
+	}
+
 	if(0 == tty_esc_putc(t, ch)) {
 		tty_cursor(t);
 		return;
@@ -251,31 +181,7 @@
 	default:
 		if (t->cur_x >= t->width) {
 			t->cur_x = 0;
-<<<<<<< HEAD
 			inc_line(t);
-=======
-			break;
-		case 5: /* clear to end of line */
-			tty_clearxy(t, t->cur_x, t->cur_y, t->width - t->cur_x - 1, 1);
-			break;
-		case 8: /* back space */
-			if (t->cur_x != 0)
-				--t->cur_x;
-			break;
-		default:
-			if ((unsigned char)ch >= 32) {
-				if (t->cur_x >= t->width) {
-					t->cur_x = 0;
-					++t->cur_y;
-				}
-				if (t->cur_y >= t->height) {
-					tty_scroll(t, t->cur_y - t->height + 1);
-				}
-				t->ops->putc(t, ch == '\265' ? '\346' : ch, t->cur_x, t->cur_y);
-				++t->cur_x;
-			}
-			break;
->>>>>>> 3e1b03da
 		}
 
 		t->ops->putc(t, ch, t->cur_x, t->cur_y);
@@ -297,6 +203,10 @@
 	t->ops = ops;
 	t->data = data;
 
+	if (!ops || !ops->init) {
+		return;
+	}
+
 	t->ops->init(t);
 	tty_clear(t);
 }