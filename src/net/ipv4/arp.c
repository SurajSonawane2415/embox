--- conflicted
+++ resolved
@@ -33,66 +33,12 @@
  *      unresolved IP address.
  */
 
+#define ARP_TIMER_ID 12
+
 
 EMBOX_NET_PACK(ETH_P_ARP, arp_rcv, arp_init);
 
 arp_entity_t arp_tables[ARP_CACHE_SIZE];
-
-<<<<<<< HEAD
-#define ARP_TIMER_ID 12
-=======
-#define arp_tables_SIZE ARP_CACHE_SIZE
-
-#if 0
-static LIST_HEAD(arp_q);
-#endif
-
-#if 0
-/* Queue an IP packet, while waiting for the ARP reply packet. */
-void arp_queue(sk_buff_t *skb) {
-	printf("\n\nTo queue %p \n\n", (void *)skb);
-	skb->tries = ARP_MAX_TRIES;
-	list_add((struct list_head *) skb, &arp_q);
-}
-#endif
-
-#if 0
-/* This will try to retransmit everything on the queue. */
-static void arp_send_q(void) {
-	struct list_head *skb_h;
-	struct sk_buff *skb;
-	net_device_t *dev;
-	const struct net_device_ops *ops;
-	net_device_stats_t *stats;
-
-	list_for_each(skb_h, (struct list_head *)&arp_q) {
-		skb = (struct sk_buff *) skb_h;
-		dev = skb->dev;
-		ops = dev->netdev_ops;
-		stats = ops->ndo_get_stats(dev);
-		skb->tries--;
-		if (skb->tries == 0) {
-			list_del(skb_h);
-			kfree_skb(skb);
-			stats->tx_err++;
-			break; /* continue; */
-		}
-		if (-1 != dev->header_ops->rebuild(skb)) {
-			if (-1 == ops->ndo_start_xmit(skb, dev)) {
-				stats->tx_err++;
-				continue;
-			}
-			/* update statistic */
-			stats->tx_packets++;
-			stats->tx_bytes += skb->len;
-			list_del(skb_h);
-			kfree_skb(skb);
-			break; /* remove */
-		}
-	}
-}
-#endif
->>>>>>> 97262103
 
 /**
  * Check if there are entries that are too old and remove them.
@@ -109,13 +55,10 @@
 		}
 	}
 }
+static sys_tmr_t *arp_refresh_timer;
 
 static int arp_init(void) {
-<<<<<<< HEAD
-	if (!set_timer(ARP_TIMER_ID, ARP_CHECK_INTERVAL, arp_check_expire)) {
-=======
-	if (set_timer(NULL, ARP_CHECK_INTERVAL, arp_check_expire, NULL) == 0) {
->>>>>>> 97262103
+	if (!set_timer(&arp_refresh_timer, ARP_CHECK_INTERVAL, arp_check_expire, NULL)) {
 		return -1;
 	}
 	return 0;
