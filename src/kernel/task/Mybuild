package embox.kernel.task

@DefaultImpl(single)
abstract module api {
}

@DefaultImpl(task_no_table)
abstract module task_table_api {
}

module kernel_task {
	source "kernel_task.c"

	@NoRuntime depends embox.kernel.task.api
	depends embox.kernel.task.task_resource // FIXME
	depends embox.kernel.task.task_table_api
<<<<<<< HEAD
	//depends embox.kernel.thread.idle_thread
=======
	depends embox.kernel.thread.thread_mode
>>>>>>> 4885afcd
}

module multi extends api {
	source "multi.c", "multi.h"

	depends embox.kernel.task.kernel_task
	depends embox.kernel.task.task_resource
	depends embox.kernel.task.task_table
	@NoRuntime depends embox.kernel.task.resource.errno
	depends embox.kernel.thread.core /* uses task_self() to initialize
										resources, which implies to thread be
										already loaded, as task_self uses
										thread_self to determine current thread */
	@NoRuntime depends embox.lib.LibCAssert
	@NoRuntime depends embox.lib.LibCString
}

module single extends api {
	source "single.h"

	depends embox.kernel.cpu.common
<<<<<<< HEAD
	@NoRuntime depends embox.kernel.task.kernel_task
=======
	depends embox.kernel.task.kernel_task
>>>>>>> 4885afcd
	depends embox.kernel.task.task_resource
	@NoRuntime depends embox.lib.LibCAssert
	@NoRuntime depends embox.lib.LibCString
}

module task_no_table extends task_table_api {
	source "task_no_table.h"

	@NoRuntime depends embox.kernel.task.kernel_task
	@NoRuntime depends embox.lib.LibCAssert
}

module task_resource {
	source "task_resource.c", "task_resource.lds.S"

	@NoRuntime depends embox.lib.LibCAssert
	@NoRuntime depends embox.util.Array
}

module task_table extends task_table_api {
	option number task_table_size=20
	source "task_table.c"

	@NoRuntime depends embox.lib.LibCAssert
	@NoRuntime depends embox.util.idx_table
}
<|MERGE_RESOLUTION|>--- conflicted
+++ resolved
@@ -14,11 +14,7 @@
 	@NoRuntime depends embox.kernel.task.api
 	depends embox.kernel.task.task_resource // FIXME
 	depends embox.kernel.task.task_table_api
-<<<<<<< HEAD
-	//depends embox.kernel.thread.idle_thread
-=======
 	depends embox.kernel.thread.thread_mode
->>>>>>> 4885afcd
 }
 
 module multi extends api {
@@ -40,11 +36,7 @@
 	source "single.h"
 
 	depends embox.kernel.cpu.common
-<<<<<<< HEAD
-	@NoRuntime depends embox.kernel.task.kernel_task
-=======
 	depends embox.kernel.task.kernel_task
->>>>>>> 4885afcd
 	depends embox.kernel.task.task_resource
 	@NoRuntime depends embox.lib.LibCAssert
 	@NoRuntime depends embox.lib.LibCString
