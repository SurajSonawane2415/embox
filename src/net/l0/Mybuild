--- conflicted
+++ resolved
@@ -9,11 +9,7 @@
 
 	depends net_rx
 	depends skbuff
-<<<<<<< HEAD
-	depends embox.compat.libc.LibC
 	depends embox.kernel.lthread.lthread
-=======
->>>>>>> 14005302
 }
 
 module net_rx {
