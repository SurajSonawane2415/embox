--- conflicted
+++ resolved
@@ -109,7 +109,7 @@
 
 	depends embox.kernel.irq
 	depends embox.kernel.time.clock_source
-<<<<<<< HEAD
+	@NoRuntime depends embox.kernel.time.timer
 }
 
 module hpet {
@@ -118,7 +118,4 @@
 
 	depends embox.kernel.time.clock_source
 	depends third_party.lib.acpica
-=======
-	@NoRuntime depends embox.kernel.time.timer
->>>>>>> edc5457f
 }