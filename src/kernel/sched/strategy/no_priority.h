--- conflicted
+++ resolved
@@ -13,16 +13,13 @@
 
 typedef struct runnable_priority __runnable_priority_t;
 
-<<<<<<< HEAD
-static inline int runnable_priority_set(struct runnable *r,
-=======
-static inline int thread_priority_init(struct thread *t,
+
+static inline int thread_priority_init(struct runnable *t,
 		sched_priority_t new_priority) {
 	return 0;
 }
 
-static inline int thread_priority_set(struct thread *t,
->>>>>>> 75fdc408
+static inline int thread_priority_set(struct runnable *t,
 		sched_priority_t new_priority) {
 	return 0;
 }
