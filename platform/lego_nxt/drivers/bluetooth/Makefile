--- conflicted
+++ resolved
@@ -1,11 +1,4 @@
 
-<<<<<<< HEAD
-# Auto-generated package declaration inherited from parent directory.
-# TODO Suggested renaming package to ..platform.lego_nxt.drivers.bluetooth.Makefile
-$_PACKAGE := lego_nxt.driver
-
-=======
->>>>>>> faa40776
 $_MODS += nxt_bluetooth
 $_SRCS-nxt_bluetooth += bluetooth.c bt_assist.c
 $_DEPS-nxt_bluetooth += embox.driver.pins