--- conflicted
+++ resolved
@@ -38,18 +38,14 @@
 
 	/*@Runlevel(3) include embox.init.start_script*/
 
-	include embox.cmd.shell
+	//include embox.cmd.shell
 	//include embox.cmd.help
-	include embox.cmd.sys.version
-	include embox.lib.LibCStdio
+	//include embox.cmd.sys.version
 
 	include embox.kernel.critical
 	include embox.kernel.irq
 	include embox.mem.pool_adapter
-<<<<<<< HEAD
 
-=======
->>>>>>> 4885afcd
 	include embox.prom.prom_printf
 	//include embox.util.LibUtil
 	include embox.framework.LibFramework
@@ -63,5 +59,6 @@
 
 	/*include embox.compat.posix.fs.getcwd //FIXME remove*/
 
+	include third_party.bsp.st_discovery_vl
 	/*@Runlevel(2) include stm32vl.test.blinking_led*/
 }