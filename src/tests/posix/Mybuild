
package embox.test.posix

module environ_test {
	source "environ_test.c"
	depends embox.compat.posix.util.environ
	depends embox.framework.LibFramework
}

module getopt_test {
	source "getopt_test.c"

	depends embox.compat.posix.util.getopt
	depends embox.framework.LibFramework
}

module passwd {
	source "passwd.c"

	depends embox.compat.posix.passwd
}

module inttypes_test {
	source "inttypes_test.c"

	depends embox.lib.LibCInttypes
}

module libgen_test {
	source "libgen_test.c"

	depends embox.lib.LibCInttypes
}

module poll_test {
	source "poll_test.c"

	depends embox.compat.posix.idx.poll
	depends embox.compat.posix.idx.pipe
	depends embox.framework.LibFramework
}

<<<<<<< HEAD
module pipe_test {
	source "pipe_test.c"

	depends embox.compat.posix.idx.pipe
}

module ppty_test {
	source "ppty_test.c"

	depends embox.compat.posix.idx.ppty
}
=======
module select_test {
	source "select_test.c"

	depends embox.kernel.thread.core
	depends embox.kernel.timer.sleep
	depends embox.compat.posix.fs.file_ops
	depends embox.compat.posix.idx.select
	depends embox.compat.posix.idx.pipe
	depends embox.framework.test
}
>>>>>>> f6e562e7
<|MERGE_RESOLUTION|>--- conflicted
+++ resolved
@@ -40,7 +40,17 @@
 	depends embox.framework.LibFramework
 }
 
-<<<<<<< HEAD
+module select_test {
+	source "select_test.c"
+
+	depends embox.kernel.thread.core
+	depends embox.kernel.timer.sleep
+	depends embox.compat.posix.fs.file_ops
+	depends embox.compat.posix.idx.select
+	depends embox.compat.posix.idx.pipe
+	depends embox.framework.test
+}
+
 module pipe_test {
 	source "pipe_test.c"
 
@@ -52,15 +62,3 @@
 
 	depends embox.compat.posix.idx.ppty
 }
-=======
-module select_test {
-	source "select_test.c"
-
-	depends embox.kernel.thread.core
-	depends embox.kernel.timer.sleep
-	depends embox.compat.posix.fs.file_ops
-	depends embox.compat.posix.idx.select
-	depends embox.compat.posix.idx.pipe
-	depends embox.framework.test
-}
->>>>>>> f6e562e7
