--- conflicted
+++ resolved
@@ -143,11 +143,7 @@
 	/* Read L path table into buffer */
 	ptpos = 0;
 	while (ptpos < ptlen) {
-<<<<<<< HEAD
-		cache = block_dev_cached_read(cdfs->dev, ptblk++);
-=======
 		cache = block_dev_cached_read(cdfs->dev_id, ptblk++);
->>>>>>> 4ed3845b
 		if (!cache) {
 			return -EIO;
 		}
@@ -279,11 +275,7 @@
 
 	/* The first two directory records are . (current) and .. (parent) */
 	blk = cdfs->path_table[dir]->extent;
-<<<<<<< HEAD
-	cache = block_dev_cached_read(cdfs->dev, blk++);
-=======
 	cache = block_dev_cached_read(cdfs->dev_id, blk++);
->>>>>>> 4ed3845b
 	if (!cache) {
 		return -EIO;
 	}
@@ -303,11 +295,7 @@
 			if (p > cache->data + CDFS_BLOCKSIZE) {
 				return -EIO;
 			}
-<<<<<<< HEAD
-			cache = block_dev_cached_read(cdfs->dev, blk++);
-=======
 			cache = block_dev_cached_read(cdfs->dev_id, blk++);
->>>>>>> 4ed3845b
 			if (!cache) {
 				return -EIO;
 			}
@@ -349,11 +337,7 @@
 
 	/* If root get directory record from volume descriptor */
 	if (len == 0) {
-<<<<<<< HEAD
-		*cache = block_dev_cached_read(cdfs->dev, cdfs->vdblk);
-=======
 		*cache = block_dev_cached_read(cdfs->dev_id, cdfs->vdblk);
->>>>>>> 4ed3845b
 		if (!*cache) {
 			return -EIO;
 		}
@@ -417,43 +401,26 @@
 
 	/* Check device */
 	//block_dev_open(fs->mntfrom);
-<<<<<<< HEAD
-	if (NULL == fs->dev) {
-=======
 	if (NULL == fs->dev_id) {
->>>>>>> 4ed3845b
 		return -NODEV;
 	}
 
 	/* Check block size */
-<<<<<<< HEAD
-	if (block_dev_ioctl(fs->dev, IOCTL_GETBLKSIZE, NULL, 0) != CDFS_BLOCKSIZE) {
-=======
 	if (block_dev_ioctl(fs->dev_id, IOCTL_GETBLKSIZE, NULL, 0) != CDFS_BLOCKSIZE) {
->>>>>>> 4ed3845b
 		return -ENXIO;
 	}
 
 	/* Allocate file system */
 	cdfs = (cdfs_t *) malloc(sizeof(cdfs_t));
 	memset(cdfs, 0, sizeof(cdfs_t));
-<<<<<<< HEAD
-	cdfs->dev = fs->dev;
-	cdfs->blks = block_dev_ioctl(fs->dev, IOCTL_GETDEVSIZE, NULL, 0);
-=======
 	cdfs->dev_id = fs->dev_id;
 	cdfs->blks = block_dev_ioctl(fs->dev_id, IOCTL_GETDEVSIZE, NULL, 0);
->>>>>>> 4ed3845b
 	if (cdfs->blks < 0) {
 		return cdfs->blks;
 	}
 
 	/* Allocate cache */
-<<<<<<< HEAD
-	if (NULL == block_dev_cache_init(fs->dev, CDFS_POOLDEPTH)) {
-=======
 	if (NULL == block_dev_cache_init(fs->dev_id, CDFS_POOLDEPTH)) {
->>>>>>> 4ed3845b
 		return -ENOMEM;
 	}
 
@@ -461,11 +428,7 @@
 	cdfs->vdblk = 0;
 	blk = 16;
 	while (1) {
-<<<<<<< HEAD
-		cache  = block_dev_cached_read(fs->dev, blk);
-=======
 		cache  = block_dev_cached_read(fs->dev_id, blk);
->>>>>>> 4ed3845b
 		if (!cache) {
 			return -EIO;
 		}
@@ -476,11 +439,7 @@
 
 		if (memcmp(vd->id, "CD001", 5) != 0) {
 			/*free_buffer_pool(cdfs->cache); */
-<<<<<<< HEAD
-			//block_dev_close(cdfs->dev);
-=======
 			//block_dev_close(cdfs->dev_id);
->>>>>>> 4ed3845b
 			free(cdfs);
 			return -EIO;
 		}
@@ -505,11 +464,7 @@
 	}
 
 	/* Initialize filesystem from selected volume descriptor and read path table */
-<<<<<<< HEAD
-	cache  = block_dev_cached_read(fs->dev, cdfs->vdblk);
-=======
 	cache  = block_dev_cached_read(fs->dev_id, cdfs->vdblk);
->>>>>>> 4ed3845b
 	if (!cache) {
 		return -EIO;
 	}
@@ -534,11 +489,7 @@
 	cdfs_t *cdfs = (cdfs_t *) fs->data;
 
 	/* Close device */
-<<<<<<< HEAD
-	//block_dev_close(fs->dev);
-=======
 	//block_dev_close(fs->dev_id);
->>>>>>> 4ed3845b
 
 	/* Deallocate file system */
 	if (cdfs->path_table_buffer) {
@@ -662,20 +613,12 @@
 			if (start != 0 || count != CDFS_BLOCKSIZE) {
 				return read;
 			}
-<<<<<<< HEAD
-			if (block_dev_read(cdfs->dev, p, count, blk) != (int) count) {
-=======
 			if (block_dev_read(cdfs->dev_id, p, count, blk) != (int) count) {
->>>>>>> 4ed3845b
 				return read;
 			}
 		}
 		else {
-<<<<<<< HEAD
-			cache = block_dev_cached_read(cdfs->dev, blk);
-=======
 			cache = block_dev_cached_read(cdfs->dev_id, blk);
->>>>>>> 4ed3845b
 			if (!cache) {
 				return -EIO;
 			}
@@ -734,11 +677,7 @@
 
 		buffer->st_ino = cdfile->extent;
 		buffer->st_nlink = 1;
-<<<<<<< HEAD
-		buffer->st_dev = (int) cdfs->dev;
-=======
 		buffer->st_dev = (int) cdfs->dev_id;
->>>>>>> 4ed3845b
 		buffer->st_atime = buffer->st_mtime = buffer->st_ctime = cdfile->date;
 		buffer->st_size = cdfile->size;
 		buffer->st_blksize = CDFS_BLOCKSIZE;
@@ -776,11 +715,7 @@
 
 		buffer->st_ino = isonum_733(rec->extent);
 		buffer->st_nlink = 1;
-<<<<<<< HEAD
-		buffer->st_dev = (int) cdfs->dev;
-=======
 		buffer->st_dev = (int) cdfs->dev_id;
->>>>>>> 4ed3845b
 		buffer->st_atime = buffer->st_mtime = buffer->st_ctime =
 				cdfs_isodate(rec->date);
 		buffer->st_size = cdfs->volblks * CDFS_BLOCKSIZE;
@@ -852,11 +787,7 @@
 	}
 
 	/* Get directory block */
-<<<<<<< HEAD
-	cache = block_dev_cached_read(cdfs->dev, cdfile->extent +
-=======
 	cache = block_dev_cached_read(cdfs->dev_id, cdfile->extent +
->>>>>>> 4ed3845b
 			(int) filp->pos / CDFS_BLOCKSIZE);
 	if (!cache) {
 		return -EIO;
@@ -1135,11 +1066,7 @@
 			return -ENOMEM;
 		}
 		dev_node->fd = dev_fd;
-<<<<<<< HEAD
-		dev_fd->fs->dev = dev_node->dev_id;
-=======
 		dev_fd->fs->dev_id = dev_node->dev_id;
->>>>>>> 4ed3845b
 		dev_node->file_info = (void *) &cdfsfs_fop;
 	}
 
@@ -1176,11 +1103,7 @@
 
 	/* The first two directory records are . (current) and .. (parent) */
 	blk = cdfs->path_table[dir]->extent;
-<<<<<<< HEAD
-	cache = block_dev_cached_read(cdfs->dev, blk++);
-=======
 	cache = block_dev_cached_read(cdfs->dev_id, blk++);
->>>>>>> 4ed3845b
 	if (!cache) {
 		return -EIO;
 	}
@@ -1200,11 +1123,7 @@
 			if (p > cache->data + CDFS_BLOCKSIZE) {
 				return -EIO;
 			}
-<<<<<<< HEAD
-			cache = block_dev_cached_read(cdfs->dev, blk++);
-=======
 			cache = block_dev_cached_read(cdfs->dev_id, blk++);
->>>>>>> 4ed3845b
 			if (!cache) {
 				return -EIO;
 			}
