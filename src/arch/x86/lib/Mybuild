--- conflicted
+++ resolved
@@ -3,8 +3,6 @@
 
 static module libarch extends embox.arch.libarch {
 	source "setjmp.S"
-<<<<<<< HEAD
-=======
 }
 
 static module LibDl {
@@ -18,5 +16,4 @@
 	source "math/asin.S"
 	source "math/sqrt.S"
 	source "math/log10.S"
->>>>>>> cafe6552
 }