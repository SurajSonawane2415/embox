--- conflicted
+++ resolved
@@ -44,13 +44,9 @@
 	int i;
 
 	for (i = SCHED_PRIORITY_MAX; i >= SCHED_PRIORITY_MIN; i--) {
-<<<<<<< HEAD
 		struct runnable *r, *nxt;
+
 		dlist_foreach_entry(r, nxt, &queue->list[i], sched_attr.runq_link) {
-=======
-		struct thread *t;
-		dlist_foreach_entry(t, &queue->list[i], sched_attr.runq_link) {
->>>>>>> 75fdc408
 			/* Checking the affinity */
 			unsigned int mask = 1 << cpu_get_id();
 
