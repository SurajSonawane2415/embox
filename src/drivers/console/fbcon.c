/**
 * @file
 * @brief
 *
 * @author  Anton Kozlov
 * @date    11.03.2013
 */

#include <errno.h>
#include <string.h>
#include <stdbool.h>
#include <unistd.h>
#include <drivers/input/keymap.h>
#include <drivers/keyboard.h>
#include <drivers/console/mpx.h>
#include <drivers/console/fbcon.h>
#include <drivers/video/fb.h>
#include <drivers/video/font.h>
#include <drivers/tty.h>
#include <kernel/task.h>
#include <kernel/task/idx.h>
#include <kernel/sched/sched_lock.h>
#include <mem/objalloc.h>
#include <cmd/shell.h>
#include <embox/unit.h>

#include <fcntl.h>

EMBOX_UNIT_INIT(fbcon_init);

static void inpevent(struct vc *vc, struct input_event *ev);
static void visd(struct vc *vc, struct fb_info *fbinfo);
static void devisn(struct vc *vc);

static void fbcon_vterm_clear_rows(struct vterm_video *t, short row, unsigned short count);

const struct vc_callbacks thiscbs = {
	.handle_input_event = inpevent,
	.visualized = visd,
	.schedule_devisualization = devisn,
};

static struct fbcon fbcons[VC_MPX_N];

static struct fbcon_displ_data fbcon_displ_data = {
	.font = &font_vga_8x16,
	.fg_color = 0x0000,
	.bg_color = 0xFFFF,
	.cur_color = 0x00F0,
};

extern int vterm_input(struct vterm *vt, struct input_event *event);

static void inpevent(struct vc *vc, struct input_event *ev) {
	struct fbcon *fbcon = (struct fbcon *) vc;

	if (ev->devtype != INPUT_DEV_KBD) {
		return;
	}

	if (!(ev->type & KEY_PRESSED)) {
		return;
	}

	vterm_input(&fbcon->vterm, ev);
}

static void vterm_reinit(struct vterm_video *t, int x, int y);

static void visd(struct vc *vc, struct fb_info *fbinfo) {
	struct fbcon *fbcon = (struct fbcon *) vc;

	fbcon->resbpp.x = fbinfo->var.xres;
	fbcon->resbpp.y = fbinfo->var.yres;
	fbcon->resbpp.bpp = fbinfo->var.bits_per_pixel;

	vterm_reinit(&fbcon->vterm_video, fbcon->resbpp.x / fbcon_displ_data.font->width,
		       	fbcon->resbpp.y / fbcon_displ_data.font->height);

	fbcon_vterm_clear_rows(&fbcon->vterm_video, 0, fbcon->vterm_video.height);

}

static void devisn(struct vc *vc) {
	mpx_devisualized(vc);
}

static inline struct fbcon *data2fbcon(struct idx_desc *data) {
	return (struct fbcon *) (data->data->fd_struct);
}

static int this_tty_read(struct idx_desc *data, void *buf, size_t nbyte) {
	struct fbcon *fbcon = data2fbcon(data);
	/*char *cbuf = (char *) buf;*/

	assert(fbcon);

	return tty_read(&fbcon->vterm.tty, buf, nbyte);
}

static int this_tty_write(struct idx_desc *data, const void *buf, size_t nbyte) {
	struct fbcon *fbcon = data2fbcon(data);
	char *cbuf = (char *) buf;

	while (nbyte--) {
		vterm_putc(&fbcon->vterm, *cbuf++);
	}

	return (int) cbuf - (int) buf;
}

static int this_tty_ioctl(struct idx_desc *desc, int request, void *data) {
	struct fbcon *fbcon = data2fbcon(desc);
	if(request == F_SETFD) {
		int flags = (int) data;
		fbcon->vterm.tty.file_flags = flags;
	}
	return tty_ioctl(&(fbcon->vterm.tty), request, data);
}

static int this_tty_fstat(struct idx_desc *data, void *buff) {
<<<<<<< HEAD
	struct stat *st = buff;

	st->st_mode = S_IFCHR;

	return 0;
=======
       struct stat *st = buff;

       st->st_mode = S_IFCHR;

       return 0;
>>>>>>> d64b60c1

}

static int this_tty_close(struct idx_desc *idx) {
	return 0;
}

static const struct task_idx_ops this_idx_ops = {
	.read  = this_tty_read,
	.write = this_tty_write,
	.close = this_tty_close,
	.ioctl = this_tty_ioctl,
	.fstat = this_tty_fstat,
};

static void *run(void *data) {
	int fd = task_self_idx_alloc(&this_idx_ops, data);
	const struct shell *sh = shell_lookup("tish");

	close(0);
	close(1);
	close(2);

	dup2(fd, 0);
	dup2(fd, 1);
	/*dup2(fd, 2);*/

	close(fd);

	shell_exec(sh, "login");

	return NULL;

}

static void fbcon_vterm_init(struct vterm_video *t) {
}

static int prev_x = -1, prev_y = -1;

static void fbcon_vterm_cursor(struct vterm_video *t, unsigned short x, unsigned short y) {
	struct fbcon *fbcon = member_cast_out(t, struct fbcon, vterm_video);
	struct fbcon_displ_data *data = fbcon->fbcon_disdata;
	struct fb_cursor cursor;
	struct fb_info *fb;

	assert(data != NULL);

	assert(data->font != NULL);

	cursor.enable = 1;
	cursor.rop = ROP_XOR;
	cursor.image.width = data->font->width;
	cursor.image.height = data->font->height;
	cursor.image.fg_color = data->cur_color;

	cursor.hot.x = prev_x;
	cursor.hot.y = prev_y;

	fb = fbcon->vc_this.fb;
	if (!fb) {
		return;
	}
	assert(fb->ops != NULL);
	assert(fb->ops->fb_cursor != NULL);

	if (prev_y >= 0) {
		fb->ops->fb_cursor(fb, &cursor);
	}

	prev_x = cursor.hot.x = x;
	prev_y = cursor.hot.y = y;

	fb->ops->fb_cursor(fb, &cursor);

}

static void fbcon_vterm_putc(struct vterm_video *t, char ch, unsigned short x, unsigned short y) {
	struct fbcon *fbcon = member_cast_out(t, struct fbcon, vterm_video);
	struct fb_image symbol;
	struct fbcon_displ_data *data = fbcon->fbcon_disdata;
	struct fb_info *fb;

	assert(data != NULL);

	assert(data->font != NULL);

	symbol.dx = x * data->font->width;
	symbol.dy = y * data->font->height;
	symbol.width = data->font->width;
	symbol.height = data->font->height;
	symbol.fg_color = data->fg_color;
	symbol.bg_color = data->bg_color;
	symbol.depth = 1;
	symbol.data = data->font->data + (unsigned char)ch * data->font->height * data->font->width / 8;

	fb = fbcon->vc_this.fb;
	if (!fb) {
		return;
	}

	if (prev_x == x && prev_y == y) {
		prev_x = prev_y = -1;
	}

	assert(fb->ops != NULL);
	assert(fb->ops->fb_imageblit != NULL);
	fb->ops->fb_imageblit(fb, &symbol);
}


static void fbcon_vterm_clear_rows(struct vterm_video *t, short row, unsigned short count){
	struct fbcon *fbcon = member_cast_out(t, struct fbcon, vterm_video);
	struct fb_fillrect rect;
	struct fbcon_displ_data *data = fbcon->fbcon_disdata;
	struct fb_info *fb;

	assert(data != NULL);

	assert(data->font != NULL);

	rect.dx = 0;
	rect.dy = row * data->font->height;
	rect.width = t->width * data->font->width;
	rect.height = count * data->font->height;
	rect.color = data->bg_color;
	rect.rop = ROP_COPY;

	fb = fbcon->vc_this.fb;
	if (!fb) {
		return;
	}
	assert(fb->ops != NULL);
	assert(fb->ops->fb_fillrect != NULL);
	fb->ops->fb_fillrect(fb, &rect);

	if (prev_y >= row && prev_y < row + count) {
		prev_y = prev_x = -1;
	}
}

static void fbcon_vterm_copy_rows(struct vterm_video *t,
		unsigned short to, unsigned short from, short nrows) {
	struct fbcon *fbcon = member_cast_out(t, struct fbcon, vterm_video);
	struct fb_copyarea area;
	struct fbcon_displ_data *data = fbcon->fbcon_disdata;
	struct fb_info *fb;

	assert(data != NULL);

	assert(data->font != NULL);

	area.dx = 0;
	area.dy = to * data->font->height;
	area.width = t->width * data->font->width;
	area.height = nrows * data->font->height;
	area.sx = 0;
	area.sy = from * data->font->height;

	fb = fbcon->vc_this.fb;
	if (!fb) {
		return;
	}

	assert(fb->ops != NULL);
	assert(fb->ops->fb_copyarea != NULL);
	fb->ops->fb_copyarea(fb, &area);

	if (prev_y >= from && prev_y < from + nrows) {
		prev_y -= from - to;
	}
}

static const struct vterm_video_ops fbcon_vterm_video_ops = {
		.init = &fbcon_vterm_init,
		.cursor = &fbcon_vterm_cursor,
		.putc = &fbcon_vterm_putc,
		.clear_rows = &fbcon_vterm_clear_rows,
		.copy_rows = &fbcon_vterm_copy_rows
};

extern int COLS __attribute__((weak)), LINES __attribute__((weak));

static void vterm_reinit(struct vterm_video *t, int x, int y) {
	int *pCOLS = &COLS, *pLINES = &LINES;

	t->width = x;
	t->height = y;

	if (pCOLS) {
		*pCOLS = x;
	}

	if (pLINES) {
		*pLINES = y;
	}
}

static int make_task(int i, char innewtask) {
	struct fbcon *fbcon = &fbcons[i];
	int ret;

	fbcon->vc_this.callbacks = &thiscbs;
	fbcon->fbcon_disdata = &fbcon_displ_data;

	vterm_video_init(&fbcon->vterm_video, &fbcon_vterm_video_ops,
			0, 0);

	vterm_init(&fbcon->vterm, &fbcon->vterm_video, NULL);

	if (0 > (ret = mpx_register_vc(&fbcon->vc_this))) {
		return ret;
	}

	if (innewtask) {
		return new_task("vc", run, &fbcons[i]);
	}

	run(fbcon);

	return 0;
}

static int fbcon_init(void) {

	make_task(0, true);
	make_task(1, true);

	/*iodev_setup(&iodev_stdio_ops);*/

	return 0;
}<|MERGE_RESOLUTION|>--- conflicted
+++ resolved
@@ -119,19 +119,11 @@
 }
 
 static int this_tty_fstat(struct idx_desc *data, void *buff) {
-<<<<<<< HEAD
-	struct stat *st = buff;
-
-	st->st_mode = S_IFCHR;
-
-	return 0;
-=======
        struct stat *st = buff;
 
        st->st_mode = S_IFCHR;
 
        return 0;
->>>>>>> d64b60c1
 
 }
 
