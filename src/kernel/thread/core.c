--- conflicted
+++ resolved
@@ -12,6 +12,8 @@
  * @author Eldar Abusalimov
  *          - Reviewing and simplifying threads API
  *          - Stack allocation
+ * @author Anton Kozlov
+ *          - Tasks binding
  *
  * @see tests/kernel/thread/core_test.c
  */
@@ -28,11 +30,7 @@
 #include <util/structof.h>
 #include <kernel/critical.h>
 #include <kernel/thread/api.h>
-<<<<<<< HEAD
-#include <kernel/thread/task.h>
-=======
 #include <kernel/task.h>
->>>>>>> 8e4fa6a5
 #include <kernel/thread/sched.h>
 #include <kernel/thread/sched_strategy.h>
 #include <kernel/thread/state.h>
@@ -42,9 +40,9 @@
 #include <hal/ipl.h>
 
 #ifdef CONFIG_THREAD_STACK_SIZE
-  #define STACK_SZ CONFIG_THREAD_STACK_SIZE
+# define STACK_SZ CONFIG_THREAD_STACK_SIZE
 #else
-  #define STACK_SZ 0x2000
+# define STACK_SZ 0x2000
 #endif
 
 EMBOX_UNIT(unit_init, unit_fini);
@@ -56,7 +54,6 @@
 static void thread_init(struct thread *t, unsigned int flags,
 		void *(*run)(void *), void *arg, struct task *tsk);
 static void thread_context_init(struct thread *t);
-//static void thread_ugly_init(struct thread *t);
 
 static struct thread *thread_new(void);
 static void thread_delete(struct thread *t);
@@ -103,23 +100,13 @@
 
 	sched_lock();
 
-<<<<<<< HEAD
 	if (!(t = thread_new())) {
 		sched_unlock();
 		return -ENOMEM;
 	}
 
-	thread_init(t, flags, run, arg);
+	thread_init(t, flags, run, arg, tsk);
 	thread_context_init(t);
-=======
-		thread_init(t, flags, run, arg, tsk);
-		thread_context_init(t);
-
-		list_add(&t->task_link, &tsk->threads);
->>>>>>> 8e4fa6a5
-
-//	t->task = tsk;
-//	list_add(&t->task_link, &tsk->threads);
 
 	if (!(flags & THREAD_FLAG_SUSPENDED)) {
 		thread_resume(t);
@@ -140,13 +127,9 @@
 
 int thread_create(struct thread **p_thread, unsigned int flags,
 		void *(*run)(void *), void *arg) {
-<<<<<<< HEAD
-	return thread_create_task(p_thread, flags, run, arg, /* task_self() */ NULL);
-=======
 	struct task *tsk = task_self();
 
 	return thread_create_task(p_thread, flags, run, arg, tsk);
->>>>>>> 8e4fa6a5
 }
 
 static void thread_init(struct thread *t, unsigned int flags,
@@ -176,10 +159,11 @@
 	}
 
 	if (flags & THREAD_FLAG_IN_NEW_TASK) {
-		task_create(&t->task, tsk);
-	} else {
-		t->task = tsk;
-	}
+		task_create(&tsk, tsk);
+	}
+
+	t->task = tsk;
+	list_add(&t->task_link, &tsk->threads);
 
 	// TODO new priority range check, should fail on error. -- Eldar
 	t->initial_priority = clamp(t->priority,
@@ -194,8 +178,6 @@
 	event_init(&t->exit_event, "thread_exit");
 	t->need_message = false;
 
-	INIT_LIST_HEAD(&t->task_link);
-
 }
 
 static void thread_context_init(struct thread *t) {
@@ -207,17 +189,6 @@
 	context_set_entry(&t->context, thread_trampoline);
 	context_set_stack(&t->context, (char *) t->stack + t->stack_sz);
 }
-
-#if 0
-static void thread_ugly_init(struct thread *t) {
-	struct thread *current;
-
-	// XXX WTF?
-	if (NULL != (current = thread_self())) {
-		memcpy(&(t->task), &(current->task), sizeof(struct task));
-	}
-}
-#endif
 
 void __attribute__((noreturn)) thread_exit(void *ret) {
 	struct thread *current = thread_self();
@@ -256,7 +227,8 @@
 
 	sched_unlock();
 
-	/* NOTREACHED */panic("Returning from thread_exit()");
+	/* NOTREACHED */
+	panic("Returning from thread_exit()");
 }
 
 int thread_join(struct thread *t, void **p_ret) {
