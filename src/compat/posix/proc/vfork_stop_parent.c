/**
 * @file
 * @brief
 *
 * @author  Anton Kozlov
 * @date    14.05.2014
 */

#include <mem/sysmalloc.h>
#include <hal/ptrace.h>
#include <hal/vfork.h>
#include <kernel/panic.h>
#include <kernel/sched.h>
#include <kernel/task.h>

#define VFORK_CTX_STACK_LEN 0x1000
struct vfork_ctx {
	struct pt_regs ptregs;
	struct context original_ctx;
	struct context waiting_ctx;
	bool parent_holded;
	char stack[VFORK_CTX_STACK_LEN];
};

static struct vfork_ctx *vfork_current_context;

static void vfork_parent_signal_handler(int sig, siginfo_t *siginfo, void *context) {
	struct vfork_ctx *vfctx = vfork_current_context;

	vfctx->parent_holded = false;
}

static void *vfork_child_task(void *arg) {
	struct pt_regs *ptregs = arg;

	ptregs_retcode(ptregs, 0);
	ptregs_jmp(ptregs);

	panic("vfork_child_task returning");
}

static void vfork_wait_signal_store(struct sigaction *ochildsa,
	       	struct sigaction *ocontsa) {
	struct sigaction sa;

	sa.sa_flags = SA_SIGINFO;
	sa.sa_sigaction = vfork_parent_signal_handler;
	sigemptyset(&sa.sa_mask);

	sigaction(SIGCHLD, &sa, ochildsa);
	sigaction(SIGCONT, &sa, ocontsa);
}

static void vfork_wait_signal_restore(const struct sigaction *ochildsa,
	       	const struct sigaction *ocontsa) {
	sigaction(SIGCHLD, ochildsa, NULL);
	sigaction(SIGCONT, ocontsa, NULL);
}

static void vfork_waiting(void) {
	struct sigaction ochildsa, ocontsa;
	struct vfork_ctx *vfctx;
	pid_t child;

	vfctx = vfork_current_context;

	vfork_wait_signal_store(&ochildsa, &ocontsa);

	vfctx->parent_holded = true;
	child = new_task("", vfork_child_task, &vfctx->ptregs);
	SCHED_WAIT(!vfctx->parent_holded);

	vfork_wait_signal_restore(&ochildsa, &ocontsa);

	ptregs_retcode(&vfctx->ptregs, child);
	context_switch(&vfctx->waiting_ctx, &vfctx->original_ctx);

	panic("vfork_waiting returning");
}

void __attribute__((noreturn)) vfork_body(struct pt_regs *ptregs) {
	struct pt_regs ptbuf;
	struct vfork_ctx *vfctx;

	vfctx = sysmalloc(sizeof(*vfctx));
	if (!vfctx) {
		ptregs_retcode(ptregs, -EAGAIN);
		ptregs_jmp(&ptbuf);
	}

	memcpy(&vfctx->ptregs, ptregs, sizeof(vfctx->ptregs));

	context_init(&vfctx->waiting_ctx, true);
	context_set_entry(&vfctx->waiting_ctx, vfork_waiting);
	context_set_stack(&vfctx->waiting_ctx, vfctx->stack + sizeof(vfctx->stack));

	vfork_current_context = vfctx;
	context_switch(&vfctx->original_ctx, &vfctx->waiting_ctx);

	/* current stack is broken, can't reach any old data */

	vfctx = vfork_current_context;
	memcpy(&ptbuf, &vfctx->ptregs, sizeof(*ptregs));
	sysfree(vfctx);

	ptregs_jmp(&ptbuf);

	panic("vfork_body returning");
}

void vfork_release_parent(void) {
	kill(task_get_id(task_get_parent(task_self())), SIGCONT);
}

<<<<<<< HEAD
=======
//FIXME
>>>>>>> e666b348
void vfork_child_done(struct task *child, void * (*run)(void *), void *arg) {

}<|MERGE_RESOLUTION|>--- conflicted
+++ resolved
@@ -112,10 +112,7 @@
 	kill(task_get_id(task_get_parent(task_self())), SIGCONT);
 }
 
-<<<<<<< HEAD
-=======
 //FIXME
->>>>>>> e666b348
 void vfork_child_done(struct task *child, void * (*run)(void *), void *arg) {
 
 }