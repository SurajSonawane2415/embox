--- conflicted
+++ resolved
@@ -22,8 +22,6 @@
 #include <fs/perm.h>
 
 #include <security/security.h>
-<<<<<<< HEAD
-#include <limits.h>
 #include <sys/file.h>
 #include <kernel/task/idx.h>
 #include <kernel/spinlock.h>
@@ -31,9 +29,6 @@
 
 #define MAX_FLOCK_QUANTITY OPTION_GET(NUMBER, flock_quantity)
 POOL_DEF(flock_pool, flock_shared_t, MAX_FLOCK_QUANTITY);
-=======
-
->>>>>>> 7db4d948
 
 static int create_new_node(struct node *parent, const char *name, mode_t mode) {
 	struct node *node;
@@ -543,8 +538,19 @@
 		return res;
 	}
 
-<<<<<<< HEAD
-	return drv->fsop->umount(dir_node);
+	if(0 != (res = drv->fsop->umount(dir_node))) {
+		return res;
+	}
+
+	mount_table_del(dir_node);
+
+	/*restore previous fs type from parent dir */
+	if(NULL != (parent = vfs_get_parent(dir_node))) {
+		dir_node->nas->fs = parent->nas->fs;
+		//dir_node->nas->fi->privdata = parent->nas->fi->privdata;
+	}
+
+	return 0;
 }
 
 static int flock_shared_get(flock_t *flock) {
@@ -724,19 +730,4 @@
 	}
 
 	return -ENOERR;
-=======
-	if(0 != (res = drv->fsop->umount(dir_node))) {
-		return res;
-	}
-
-	mount_table_del(dir_node);
-
-	/*restore previous fs type from parent dir */
-	if(NULL != (parent = vfs_get_parent(dir_node))) {
-		dir_node->nas->fs = parent->nas->fs;
-		//dir_node->nas->fi->privdata = parent->nas->fi->privdata;
-	}
-
-	return 0;
->>>>>>> 7db4d948
 }