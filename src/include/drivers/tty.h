/**
 * @file
 * @brief
 *
 * @date 08.02.13
 * @author Ilia Vaprol
 */

#ifndef DRIVERS_VIDEO_TTY_H_
#define DRIVERS_VIDEO_TTY_H_

<<<<<<< HEAD
#include <types.h>
#include <termios.h>
=======
#include <stdint.h>
>>>>>>> 3e1b03da

struct tty;

struct tty_ops {
	void (*init)(struct tty *t);
	void (*cursor)(struct tty *t, uint32_t x, uint32_t y);
	void (*putc)(struct tty *t, char ch, uint32_t x, uint32_t y);
	void (*clear)(struct tty *t, uint32_t x, uint32_t y,
			uint32_t width, uint32_t height);
	void (*move)(struct tty *t, uint32_t sx, uint32_t sy, uint32_t width,
			uint32_t height, uint32_t dx, uint32_t dy);
};

struct win_size {
	uint32_t x;
	uint32_t y;
	uint32_t width;
	uint32_t height;
};

struct tty {
	uint32_t cur_x;
	uint32_t cur_y;
	uint32_t back_cx, back_cy;
	uint32_t width;
	uint32_t height;

	const struct tty_ops *ops;
	void *data;

	int esc_state;
	int esc_args[5];
	int esc_args_count;

	struct termios termios;
};

extern void tty_init(struct tty *t, uint32_t width, uint32_t height,
		const struct tty_ops *ops, void *data);
extern void tty_putc(struct tty *t, char ch);

#endif /* DRIVERS_VIDEO_TTY_H_ */<|MERGE_RESOLUTION|>--- conflicted
+++ resolved
@@ -9,12 +9,8 @@
 #ifndef DRIVERS_VIDEO_TTY_H_
 #define DRIVERS_VIDEO_TTY_H_
 
-<<<<<<< HEAD
-#include <types.h>
+#include <stdint.h>
 #include <termios.h>
-=======
-#include <stdint.h>
->>>>>>> 3e1b03da
 
 struct tty;
 
