/**
 * @file
 * @brief pool of nodes
 *
 * @date 06.10.10
 * @author Nikolay Korotky
 */

#ifndef FS_NODE_H_
#define FS_NODE_H_

#include <sys/stat.h>
#include <fs/file_system.h>
#include <util/tree.h>
#include <limits.h>
#include <kernel/thread/sync/mutex.h>

struct nas;

typedef struct file_lock_shared {
	struct thread *holder;
	struct dlist_head flock_link;
} flock_shared_t;

typedef struct file_lock {
	struct mutex      exlock;
	long              shlock_count;
	struct dlist_head shlock_holders;
	spinlock_t        flock_guard;
} flock_t;

typedef struct node {
	/* node name (use vfs_get_path_by_node() for get full path*/
	char                  name[NAME_MAX + 1];

	int                   type;  /* FILE, DIRECTORY, DEVICE, LINK ... */

	mode_t                mode;/* discrete access mode Read-Write-Execution */
	uid_t                 uid;/* owner user ID */
	gid_t                 gid;/* owner group ID */

	/* node attribute structure (extended information about node)*/
	struct nas            *nas;

<<<<<<< HEAD
	flock_t               flock;
=======
	/* service data structure for enabling tree operation */
	struct tree_link      tree_link;
>>>>>>> 7db4d948
} node_t;

struct node_info {
	size_t        size;
	unsigned int  mtime;
};

struct node_fi {
	struct node_info ni;
	void  *privdata;
};

typedef struct nas {
	struct node          *node;
	struct filesystem    *fs;
	struct node_fi       *fi;
} nas_t;

/**
 * @param name Non-empty string.
 * @param name_len (optional) how many bytes to take from name.
 *    If zero, the name must be a null-terminated string.
 */
extern node_t *node_alloc(const char *name, size_t name_len);

extern void node_free(node_t *node);

static inline struct node *node_parent(struct node *node) {
	return tree_element(node->tree_link.par, struct node, tree_link);
}

static inline int node_is_block_dev(struct node *node) {
	return S_ISBLK(node->mode);
}

static inline int node_is_directory(struct node *node) {
	return S_ISDIR(node->mode);
}

static inline int node_is_file(struct node *node) {
	return S_ISREG(node->mode);
}


#endif /* FS_NODE_H_ */<|MERGE_RESOLUTION|>--- conflicted
+++ resolved
@@ -42,12 +42,10 @@
 	/* node attribute structure (extended information about node)*/
 	struct nas            *nas;
 
-<<<<<<< HEAD
 	flock_t               flock;
-=======
+
 	/* service data structure for enabling tree operation */
 	struct tree_link      tree_link;
->>>>>>> 7db4d948
 } node_t;
 
 struct node_info {
